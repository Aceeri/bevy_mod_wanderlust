use crate::controller::*;
/// Movements applied via inputs.
///
/// This includes directional movement and jumping.
use bevy_rapier3d::prelude::*;

/// Settings used to determine movement impulses on this controller.
#[derive(Component, Debug, Clone, Reflect)]
#[reflect(Component, Default)]
pub struct Movement {
    /// How fast to get to the max speed.
    pub acceleration: f32,
    /// Caps acceleration so we don't overshoot too hard.
    pub max_acceleration_force: f32,
    /// How fast our controller will move.
    pub max_speed: f32,
    /// Scales movement force. This is useful to ensure movement does not
    /// affect vertical velocity (by setting it to e.g. `Vec3(1.0, 0.0, 1.0)`).
    pub force_scale: Vec3,
    // /// Stick to the same position on the ground.
    // pub stick_to_ground: Vec3,
}

impl Default for Movement {
    fn default() -> Self {
        Self {
            acceleration: 50.0,
            max_speed: 10.0,
            force_scale: Vec3::ONE,
            max_acceleration_force: 10.0,
            //stick_to_ground: true,
        }
    }
}

/// Calculated impulse for moving the character.
#[derive(Component, Debug, Clone, Default, Reflect)]
#[reflect(Component, Default)]
pub struct MovementForce {
    /// Linear impulse to apply to move the character.
    pub linear: Vec3,
    /// Angular impulse to apply to move the character.
    pub angular: Vec3,
}

/// Calculates the movement forces for this controller.
pub fn movement_force(
    mut query: Query<(
        &mut MovementForce,
        &mut Movement,
        &Gravity,
        &ControllerInput,
        &GroundCast,
        &GroundCaster,
        &ControllerVelocity,
    )>,
) {
    for (mut force, movement, gravity, input, cast, ground_caster, velocity) in &mut query {
        force.linear = Vec3::ZERO;

        let Some(ground) = cast.last() else { continue };
        let ground_angle = ground.cast.normal.angle_between(gravity.up_vector);
        let slipping = (ground.cast.normal.length() > 0.0
            && ground_angle > ground_caster.max_ground_angle)
            || ground.cast.normal.length() == 0.0;
        if slipping {
            if let GroundCast::Touching(ground) = cast {
                let mut slip_vector = ground.cast.normal.reject_from_normalized(gravity.up_vector);
                slip_vector = slip_vector.normalize_or_zero();
                force.linear += slip_vector * -gravity.acceleration;
                force.linear += gravity.up_vector * gravity.acceleration * 5.0;
            }
        } else {
            let input_dir = input.movement.clamp_length_max(1.0);
            let input_goal_vel = input_dir * movement.max_speed;
            let goal_vel = input_goal_vel;
            let current_vel = velocity.linear - ground.point_velocity.linvel;

            let displacement = (goal_vel - current_vel) * movement.force_scale;
            force.linear += (displacement * movement.acceleration)
                .clamp_length_max(movement.max_acceleration_force);
        }
    }
}

/// How the controller's jumping should behave.
#[derive(Component, Debug, Clone, Reflect)]
#[reflect(Component, Default)]
pub struct Jump {
    /// The amount of force to apply on the first frame when a jump begins.
    pub initial_force: f32,
    /// The amount of force to continuously apply every second during a jump.
    pub force: f32,
    /// How long to wait before we can jump again.
    pub cooldown_duration: f32,
    /// Timer for tracking `cooldown_duration`.
    pub cooldown_timer: f32,
    /// How long a jump can last.
    pub jump_duration: f32,
    /// Timer for tracking `jump_duration`.
    pub jump_timer: f32,
    /// A function taking the current progress of a jump, from 0.0 to 1.0, with 0.0 indicating a jump has just begun and 1.0 indicating the jump has ended,
    /// which returns a modifier (usually from 0.0 to 1.0, but not necessarily) to multiply [`jump_force`](ControllerSettings::jump_force) by.
    #[reflect(ignore)]
    pub decay_function: Option<fn(f32) -> f32>,

    /// Number of times we can jump before we have to touch the ground again.
    pub jumps: u32,
<<<<<<< HEAD

=======
>>>>>>> 5368ddb4
    /// Remaining before we have to touch the ground again.
    pub remaining_jumps: u32,
    /// Was [`ControllerInput::jumping`] true last frame.
    pub pressed_last_frame: bool,
    /// The amount of force to apply downwards when the jump control is released prior to a jump expiring.
    /// This allows analog jumping by cutting the jump short when the control is released.
    pub stop_force: f32,

    /// A timer to track jump buffering. See [`jump_buffer_duration`](ControllerSettings::jump_buffer_duration)
    pub buffer_timer: f32,
    /// If the jump input is pressed before landing, how long will the jump be buffered for?
    /// In other words, if this is 0.5, the character can input jump up to 0.5 seconds
    /// before landing and the jump will occur when they land.
    pub buffer_duration: f32,

    /// Do we have to be grounded to jump for the first time?
    pub first_jump_grounded: bool,
    /// How long should the character still be able to jump after leaving the ground, in seconds.
    /// For example, if this is set to 0.5, the player can fall off a ledge and then jump if they do so within 0.5 seconds of leaving the ledge.
    pub coyote_duration: f32,
    /// A timer to track coyote time. See [`coyote_duration`](Self::coyote_duration)
    pub coyote_timer: f32,

    /// How long to skip ground checks after jumping. Usually this should be set just high enough that the character is out of range of the ground
    /// just before the timer elapses.
    pub skip_ground_check_duration: f32,
}

impl Default for Jump {
    fn default() -> Self {
        Self {
            initial_force: 300.0,
            force: 50.0,
            cooldown_duration: 0.25,
            cooldown_timer: 0.0,
            jump_duration: 0.1,
            jump_timer: 0.0,
            decay_function: Some(|x| (1.0 - x).sqrt()),
            stop_force: 0.3,

            buffer_duration: 0.3,
            buffer_timer: 0.0,

            first_jump_grounded: true,
            coyote_duration: 0.2,
            coyote_timer: 0.0,

            jumps: 1,
            remaining_jumps: 1,
            pressed_last_frame: false,

            skip_ground_check_duration: 0.3,
        }
    }
}

impl Jump {
    /// Tick down timers by `dt`/delta time.
    pub fn tick_timers(&mut self, dt: f32) {
        let tick = |timer: &mut f32| {
            if *timer > 0.0 {
                *timer = (*timer - dt).max(0.0);
            }
        };

        tick(&mut self.cooldown_timer);
        tick(&mut self.jump_timer);
        tick(&mut self.buffer_timer);
        tick(&mut self.coyote_duration);
    }

    /// Are we currently jumping?
    pub fn jumping(&self) -> bool {
        self.jump_timer > 0.0
    }

    /// Can we jump right now?
    pub fn can_jump(&self, grounded: bool) -> bool {
        let first_jump = self.remaining_jumps == self.jumps;
        let grounded = grounded || self.coyote_timer > 0.0;
        if first_jump && !grounded {
            return false;
        }

        self.cooldown_timer <= 0.0 && self.remaining_jumps > 0
    }

    /// Reset the jumping state.
    pub fn reset_jump(&mut self) {
        self.remaining_jumps = self.jumps;
        self.jump_timer = 0.0;
    }

    /// 0..1 progress of the current jump.
    pub fn jump_progress(&self) -> f32 {
        (self.jump_duration - self.jump_timer) / self.jump_duration
    }

    /// Jump force decay multiplier.
    pub fn decay_multiplier(&self) -> f32 {
        if let Some(decay_function) = self.decay_function {
            (decay_function)(self.jump_progress())
        } else {
            1.0
        }
    }
}

/// Calculated force for controller jumping.
#[derive(Component, Debug, Default, Reflect)]
#[reflect(Component, Default)]
pub struct JumpForce {
    /// Linear impulse to apply to push the character up.
    pub linear: Vec3,
}

/// Calculate the jump force for the controller.
pub fn jump_force(
    mut query: Query<(
        &mut JumpForce,
        &mut FloatForce,
        &mut GravityForce,
        &mut Jump,
        &ControllerInput,
        &mut GroundCaster,
        &GroundCast,
        &Grounded,
        &Gravity,
        &ControllerVelocity,
    )>,
    ctx: Res<RapierContext>,
) {
    let dt = ctx.integration_parameters.dt;

    for (
        mut force,
        mut float_force,
        mut gravity_force,
        mut jumping,
        input,
        mut ground_caster,
        ground_cast,
        grounded,
        gravity,
        velocity,
    ) in &mut query
    {
        force.linear = Vec3::ZERO;

        let grounded = **grounded;
        jumping.tick_timers(dt);

        if grounded {
            jumping.coyote_timer = jumping.coyote_duration;
        }

        if jumping.cooldown_timer <= 0.0 && grounded {
            jumping.reset_jump();
        }

        let velocity = if let Some(ground) = ground_cast.last() {
            velocity.linear - ground.point_velocity.linvel
        } else {
            velocity.linear
        };

        let jump_inputted = input.jumping && !jumping.pressed_last_frame;

        let just_jumped = jump_inputted || jumping.buffer_timer > 0.0;

        if jump_inputted && !grounded {
            jumping.buffer_timer = jumping.buffer_duration;
        }

        if jumping.can_jump(grounded) && just_jumped {
            // Negating the current velocity increases consistency for falling jumps,
            // and prevents stacking jumps to reach high upwards velocities
            let initial_jump_force = jumping.initial_force * gravity.up_vector;
            let negate_up_velocity =
                (-1.0 * gravity.up_vector * velocity.dot(gravity.up_vector)) / dt;
            force.linear += negate_up_velocity + initial_jump_force;

            gravity_force.linear = Vec3::ZERO;
            float_force.linear = Vec3::ZERO;

            jumping.remaining_jumps = jumping.remaining_jumps.saturating_sub(1);
            jumping.cooldown_timer = jumping.cooldown_duration;

            jumping.jump_timer = jumping.jump_duration;
        // don't double up on initial force and jumping forces.
        } else if jumping.jumping() {
            if !input.jumping {
                // Cut the jump short if we aren't holding the jump down.
                jumping.reset_jump();
                let stop_force = 
                    velocity.project_onto(gravity.up_vector) * -jumping.stop_force;
                force.linear +=stop_force;
            } else {
                ground_caster.skip_ground_check_timer = jumping.skip_ground_check_duration;

                let jump = gravity.up_vector
                    * jumping.force
                    * jumping.decay_multiplier();
                force.linear += jump;
            }
        }

        jumping.pressed_last_frame = input.jumping;
    }
}<|MERGE_RESOLUTION|>--- conflicted
+++ resolved
@@ -106,10 +106,6 @@
 
     /// Number of times we can jump before we have to touch the ground again.
     pub jumps: u32,
-<<<<<<< HEAD
-
-=======
->>>>>>> 5368ddb4
     /// Remaining before we have to touch the ground again.
     pub remaining_jumps: u32,
     /// Was [`ControllerInput::jumping`] true last frame.
