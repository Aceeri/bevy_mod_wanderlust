use crate::controller::*;
use bevy::utils::HashSet;
use bevy_rapier3d::{na::Isometry3, prelude::*};

/// How to detect if something below the controller is suitable
/// for standing on.
#[derive(Component, Reflect)]
#[reflect(Component, Default)]
pub struct GroundCaster {
    /// A timer to track how long to skip the ground check for (see [`jump_skip_ground_check_duration`](ControllerSettings::jump_skip_ground_check_duration)).
    pub skip_ground_check_timer: f32,
    /// Override skip ground check. If true, never checks for the ground.
    pub skip_ground_check_override: bool,
    /// An offset to start the ground check from, relative to the character's origin.
    pub cast_origin: Vec3,
    /// How long of a ray to cast to detect the ground. Setting this unnecessarily high will permanently count the player as grounded,
    /// and too low will allow the player to slip and become disconnected from the ground easily.
    pub cast_length: f32,
    /// What shape of ray to cast. See [`Collider`] and [`RapierContext::cast_shape`](bevy_rapier::prelude::RapierContext).
    ///
    /// The default is the controller's base collider.
    #[reflect(ignore)]
    pub cast_collider: Option<Collider>,
    /// Set of entities that should be ignored when ground casting.
    pub exclude_from_ground: HashSet<Entity>,

    /// Threshold, in radians, of when a controller will start to slip on a surface.
    ///
    /// The controller will still be able to jump and overall be considered grounded.
    pub unstable_ground_angle: f32,
    /// The maximum angle that the ground can be, in radians, before it is no longer considered suitable for being "grounded" on.
    ///
    /// For example, if this is set to `π/4` (45 degrees), then a controller standing on a slope steeper than 45 degrees will slip and fall, and will not have
    /// their jump refreshed by landing on that surface.
    pub max_ground_angle: f32,
}

impl Default for GroundCaster {
    fn default() -> Self {
        Self {
            skip_ground_check_timer: 0.0,
            skip_ground_check_override: false,
            cast_origin: Vec3::ZERO,
            cast_length: 1.0,
            cast_collider: None,
            exclude_from_ground: default(),
<<<<<<< HEAD
            unstable_ground_angle: 45.0 * (std::f32::consts::PI / 180.0),
            max_ground_angle: 60.0 * (std::f32::consts::PI / 180.0),
=======
            max_ground_angle: 45.0 * (std::f32::consts::PI / 180.0),
>>>>>>> d6bdeb60
        }
    }
}

/// Information about the ground entity/where we are touching it.
#[derive(Copy, Clone)]
pub struct Ground {
    /// Entity found in ground cast.
    pub entity: Entity,
    /// Specifics of the ground contact.
    pub cast: CastResult,
    /// Is this ground stable for the collider.
    pub stable: bool,
    /// Is this ground viable for the collider.
    pub viable: bool,
    /// Velocity at the point of contact.
    pub point_velocity: Velocity,
}

/// The cached ground cast. Contains the entity hit, the hit info, and velocity of the entity
/// hit.
#[derive(Component, Default)]
pub enum GroundCast {
    /// Currently touching ground.
    Touching(Ground),
    /// Previously touched ground.
    Last(Ground),
    #[default]
    /// We have not touched any ground yet.
    None,
}

impl GroundCast {
    /// Last ground we touched, this includes the ground we are currently touching.
    pub fn last(&self) -> Option<&Ground> {
        match self {
            Self::Touching(ground) | Self::Last(ground) => Some(ground),
            Self::None => None,
        }
    }

    /// Are we currently touching the ground?
    pub fn grounded(&self) -> bool {
        match self {
            Self::Touching(_) => true,
            Self::Last(_) | Self::None => false,
        }
    }

    /// Archive this ground cast.
    pub fn into_last(&mut self) {
        match self {
            GroundCast::Touching(ground) => {
                *self = GroundCast::Last(ground.clone());
            }
            _ => {}
        }
    }
}

/// Is the character grounded?
#[derive(Component, Default, Reflect, Deref)]
#[reflect(Component, Default)]
pub struct Grounded(pub bool);

/// Force applied to the ground the controller is on.
#[derive(Copy, Clone, Component, Default, Reflect)]
#[reflect(Component, Default)]
pub struct GroundForce {
    /// Change in linear velocity.
    pub linear: Vec3,
    /// Change in angular velocity.
    pub angular: Vec3,
}

/// Performs groundcasting and updates controller state accordingly.
pub fn find_ground(
    mut casters: Query<(
        Entity,
        &GlobalTransform,
        &Gravity,
        &mut GroundCaster,
        &mut GroundCast,
    )>,

    velocities: Query<&Velocity>,
    masses: Query<&ReadMassProperties>,
    globals: Query<&GlobalTransform>,
    colliders: Query<&Collider>,

    ctx: Res<RapierContext>,
) {
    let dt = ctx.integration_parameters.dt;
    for (entity, tf, gravity, mut caster, mut cast) in &mut casters {
        let casted = if caster.skip_ground_check_timer == 0.0 && !caster.skip_ground_check_override
        {
            let cast_position = tf.transform_point(caster.cast_origin);
            let cast_rotation = tf.to_scale_rotation_translation().1;
            let cast_direction = -gravity.up_vector;
            let Ok(caster_collider) = colliders.get(entity) else { continue };
            let shape = caster.cast_collider.as_ref().unwrap_or(caster_collider);

            let predicate =
                |collider| collider != entity && !caster.exclude_from_ground.contains(&collider);
            let filter = QueryFilter::new().exclude_sensors().predicate(&predicate);

            ground_cast(
                &*ctx,
                caster.max_ground_angle,
                &colliders,
                &globals,
                cast_position,
                cast_rotation,
                cast_direction,
                &shape,
                caster.cast_length,
                filter,
            )
        } else {
            caster.skip_ground_check_timer = (caster.skip_ground_check_timer - dt).max(0.0);
            None
        };

        match casted {
            Some((entity, result)) => {
                let ground_entity = ctx.collider_parent(entity).unwrap_or(entity);

                let mass = if let Ok(mass) = masses.get(ground_entity) {
                    mass.0.clone()
                } else {
                    MassProperties::default()
                };

                let local_com = mass.local_center_of_mass;

                let ground_velocity = velocities
                    .get(ground_entity)
                    .copied()
                    .unwrap_or(Velocity::default());

                let global = globals
                    .get(ground_entity)
                    .unwrap_or(&GlobalTransform::IDENTITY);
                let com = global.transform_point(local_com);
                let velocity =
                    ground_velocity.linvel + ground_velocity.angvel.cross(result.point - com);

                let (stable, viable) = if result.normal.length() > 0.0 {
                    let ground_angle = result.normal.angle_between(gravity.up_vector);
                    let viable = ground_angle <= caster.max_ground_angle;
                    let stable = ground_angle <= caster.unstable_ground_angle && viable;
                    (stable, viable)
                } else {
                    (false, false)
                };

                *cast = GroundCast::Touching(Ground {
                    entity: ground_entity,
                    cast: result,
                    stable: stable,
                    viable: viable,
                    point_velocity: Velocity {
                        linvel: velocity,
                        angvel: ground_velocity.angvel,
                    },
                });
            }
            None => {
                cast.into_last();
            }
        };

        // If we hit something, just get back up instead of waiting.
        if ctx.contacts_with(entity).next().is_some() {
            caster.skip_ground_check_timer = 0.0;
        }
    }
}

/// Are we currently touching the ground with a fudge factor included.
pub fn determine_groundedness(mut query: Query<(&Float, &GroundCast, &mut Grounded)>) {
    for (float, cast, mut grounded) in &mut query {
        if let GroundCast::Touching(ground) = cast {
            let offset = ground.cast.toi - float.distance;
            grounded.0 = offset <= float.max_offset && offset >= float.min_offset;
        } else {
            grounded.0 = false;
        };
    }
}

/// Details about a shape/ray-cast.
#[derive(Default, Debug, Copy, Clone, Reflect)]
pub struct CastResult {
    /// Time-of-impact to the other shape.
    pub toi: f32,
    /// Normal of the other shape.
    pub normal: Vec3,
    /// Witness point for the shape/ray cast.
    pub point: Vec3,
}

impl CastResult {
    /// Use the first shape in the shape-cast as the cast result.
    pub fn from_toi1(toi: Toi) -> Self {
        Self {
            toi: toi.toi,
            normal: toi.normal1,
            point: toi.witness1,
        }
    }

    /// Use the second shape in the shape-cast as the cast result.
    pub fn from_toi2(toi: Toi) -> Self {
        Self {
            toi: toi.toi,
            normal: toi.normal2,
            point: toi.witness2,
        }
    }
}

impl From<RayIntersection> for CastResult {
    fn from(intersection: RayIntersection) -> Self {
        Self {
            toi: intersection.toi,
            normal: intersection.normal,
            point: intersection.point,
        }
    }
}

/// Robust casting to find the ground beneath the controller.
/// 
/// This has fallbacks to make sure we catch non-convex colliders.
pub fn ground_cast(
    ctx: &RapierContext,
    max_angle: f32,
    colliders: &Query<&Collider>,
    globals: &Query<&GlobalTransform>,
    mut shape_pos: Vec3,
    shape_rot: Quat,
    shape_vel: Vec3,
    shape: &Collider,
    max_toi: f32,
    filter: QueryFilter,
) -> Option<(Entity, CastResult)> {
    let raycast_filter = filter.clone();
    let mut shapecast_filter = filter.clone();
    for _ in 0..12 {
        if let Some((entity, toi)) =
            ctx.cast_shape(shape_pos, shape_rot, shape_vel, shape, max_toi, filter)
        {
<<<<<<< HEAD
            let ground_angle = (-shape_vel).angle_between(toi.normal1);
            if toi.status != TOIStatus::Penetrating {//&& ground_angle < max_angle {
                return Some((entity, toi.into()));
=======
            if toi.status != TOIStatus::Penetrating {
                return Some((entity, CastResult::from_toi1(toi)));
>>>>>>> d6bdeb60
            }

            match (globals.get(entity), colliders.get(entity)) {
                (Ok(ground_global), Ok(ground_collider)) => {
                    let cast_iso = Isometry3 {
                        translation: shape_pos.into(),
                        rotation: shape_rot.into(),
                    };

                    let (_, ground_rotation, ground_translation) =
                        ground_global.to_scale_rotation_translation();
                    let ground_iso = Isometry3 {
                        translation: ground_translation.into(),
                        rotation: ground_rotation.into(),
                    };

                    if let Ok(Some(contact)) = bevy_rapier3d::parry::query::contact(
                        &cast_iso,
                        &*shape.raw,
                        &ground_iso,
                        &*ground_collider.raw,
                        0.0,
                    ) {
                        let normal: Vec3 = contact.normal2.into();
                        // This prevents some issues where we get a near 0.0 time-of-impact due to floating point imprecision.
                        const EXTRA_CORRECTION: f32 = 1.5;
                        let correction = normal * (-contact.dist).max(0.05) * EXTRA_CORRECTION;
                        shape_pos += correction;
                    }
                }
                _ => {}
            };
        } else {
            return None;
        }
    }

    // Final attempt to check the ground by just raycasting downwards.
    // This should only occur if the controller fails to correct penetration
    // of colliders.

    // We need to offset it so the point of contact is identical to the shape cast.
    let offset = shape
        .cast_local_ray(Vec3::ZERO, shape_vel, 10.0, false)
        .unwrap_or(0.);
    shape_pos = shape_pos + shape_vel * offset;

<<<<<<< HEAD
    //ctx.cast_ray_and_get_normal(shape_pos, shape_vel, max_toi, true, filter)
    //.map(|(entity, inter)| (entity, inter.into()))
    None
}

/*
fn intersections_with_ray_cast(
    ctx: &RapierContext,
    max_toi: f32,
    filter: QueryFilter,
) {
    let offset = shape
        .cast_local_ray(Vec3::ZERO, shape_vel, 10.0, false)
        .unwrap_or(0.);
    let shape_pos = shape_pos + shape_vel * offset;

    loop {
        if let Some((entity, inter)) =
            ctx.cast_ray_and_get_normal(shape_pos, shape_vel, max_toi, true, filter)
        {
            collisions.push((entity, inter));
        } else {
            break;
        }
    }
}
*/
=======
    ctx.cast_ray_and_get_normal(shape_pos, shape_vel, max_toi, true, filter)
        .map(|(entity, inter)| (entity, inter.into()))
}
>>>>>>> d6bdeb60
<|MERGE_RESOLUTION|>--- conflicted
+++ resolved
@@ -44,12 +44,8 @@
             cast_length: 1.0,
             cast_collider: None,
             exclude_from_ground: default(),
-<<<<<<< HEAD
             unstable_ground_angle: 45.0 * (std::f32::consts::PI / 180.0),
             max_ground_angle: 60.0 * (std::f32::consts::PI / 180.0),
-=======
-            max_ground_angle: 45.0 * (std::f32::consts::PI / 180.0),
->>>>>>> d6bdeb60
         }
     }
 }
@@ -303,14 +299,9 @@
         if let Some((entity, toi)) =
             ctx.cast_shape(shape_pos, shape_rot, shape_vel, shape, max_toi, filter)
         {
-<<<<<<< HEAD
             let ground_angle = (-shape_vel).angle_between(toi.normal1);
             if toi.status != TOIStatus::Penetrating {//&& ground_angle < max_angle {
                 return Some((entity, toi.into()));
-=======
-            if toi.status != TOIStatus::Penetrating {
-                return Some((entity, CastResult::from_toi1(toi)));
->>>>>>> d6bdeb60
             }
 
             match (globals.get(entity), colliders.get(entity)) {
@@ -358,36 +349,6 @@
         .unwrap_or(0.);
     shape_pos = shape_pos + shape_vel * offset;
 
-<<<<<<< HEAD
-    //ctx.cast_ray_and_get_normal(shape_pos, shape_vel, max_toi, true, filter)
-    //.map(|(entity, inter)| (entity, inter.into()))
-    None
-}
-
-/*
-fn intersections_with_ray_cast(
-    ctx: &RapierContext,
-    max_toi: f32,
-    filter: QueryFilter,
-) {
-    let offset = shape
-        .cast_local_ray(Vec3::ZERO, shape_vel, 10.0, false)
-        .unwrap_or(0.);
-    let shape_pos = shape_pos + shape_vel * offset;
-
-    loop {
-        if let Some((entity, inter)) =
-            ctx.cast_ray_and_get_normal(shape_pos, shape_vel, max_toi, true, filter)
-        {
-            collisions.push((entity, inter));
-        } else {
-            break;
-        }
-    }
-}
-*/
-=======
     ctx.cast_ray_and_get_normal(shape_pos, shape_vel, max_toi, true, filter)
         .map(|(entity, inter)| (entity, inter.into()))
-}
->>>>>>> d6bdeb60
+}